// src/app.rs
use crate::config::Config;
use crate::handlers::{admin, api_keys, execute, health, web as web_handlers};
use crate::middleware::distributed_rate_limit::{create_rate_limiter, RateLimitService};
use crate::middleware::pre_auth::PreAuth;
<<<<<<< HEAD
use crate::middleware::rate_limit_middleware::RateLimitMiddleware;
=======
>>>>>>> efbfaaca
use crate::middleware::{
    InputValidationMiddleware, MasterAdminMiddleware, RequiredTier, SecurityHeadersMiddleware,
    TierAccessMiddleware,
};
use crate::services::{DatabaseService, RedisService};
use actix_files as fs;
use actix_web::{web, App};
use sqlx::PgPool;

#[derive(Clone)]
pub struct AppState {
    pub db_pool: PgPool,             // Always required now
    pub db_service: DatabaseService, // Always required now
    pub config: Config,
    #[allow(dead_code)] // Reserved for future Redis integration
    pub redis_service: Option<RedisService>,
}

pub fn create_app(
    db_pool: PgPool, // No longer optional
    config: Config,
) -> App<
    impl actix_web::dev::ServiceFactory<
        actix_web::dev::ServiceRequest,
        Config = (),
        Response = actix_web::dev::ServiceResponse,
        Error = actix_web::Error,
        InitError = (),
    >,
> {
    let db_service = DatabaseService::new(db_pool.clone());

    // Initialize Redis service if URL is available
    let redis_service = match RedisService::new(&config.redis_url) {
        Ok(service) => {
            tracing::info!("Redis service initialized successfully");
            Some(service)
        }
        Err(e) => {
            if config.is_production() {
                panic!(
                    "FATAL: Redis is required in production but could not be initialized: {}",
                    e
                );
            }
            tracing::warn!(
                "Failed to initialize Redis service, falling back to in-memory rate limiting: {}",
                e
            );
            None
        }
    };

    // Create rate limit middleware with Redis if available
    let shared_limiter = if redis_service.is_some() {
        tracing::info!("Using Redis-based rate limiting");
        create_rate_limiter(Some(config.redis_url.as_str()))
    } else {
        tracing::warn!("Using in-memory rate limiting");
        create_rate_limiter(None)
    };
    let rate_limit_service = RateLimitService::new(shared_limiter);

    let security_middleware = SecurityHeadersMiddleware::new(config.clone());
    let input_validation_middleware = InputValidationMiddleware::new();
    let rate_limit_data = web::Data::new(rate_limit_service.clone());

    let mut app = App::new()
        .app_data(web::Data::new(AppState {
            db_pool: db_pool.clone(),
            db_service: db_service.clone(),
            config: config.clone(),
            redis_service: redis_service.clone(),
        }))
        .app_data(rate_limit_data.clone())
        .wrap(security_middleware)
        .wrap(input_validation_middleware)
        // .wrap(DistributedRateLimitMiddleware::new()) // Temporarily disabled
        // Health check endpoint (no auth required)
        .service(web::resource("/health").get(health::health_check))
        // Health check endpoints (Kubernetes probes)
        .service(web::resource("/healthz").get(health::liveness_probe))
        .service(web::resource("/readyz").get(health::readiness_probe))
        // Prometheus metrics endpoint
        .service(web::resource("/metrics").get(health::prometheus_metrics))
        // Web interface routes (no auth required)
        .service(web::resource("/").get(web_handlers::index))
        .service(web::resource("/api-keys").get(web_handlers::api_keys))
        .service(web::resource("/docs").get(web_handlers::docs))
        .service(web::resource("/examples").get(web_handlers::examples))
        .service(web::resource("/pricing").get(web_handlers::pricing))
        .service(web::resource("/faq").get(web_handlers::faq))
        .service(web::resource("/support").get(web_handlers::support))
        .service(web::resource("/security").get(web_handlers::security))
        .service(web::resource("/terms").get(web_handlers::terms))
        .service(web::resource("/privacy").get(web_handlers::privacy))
        .service(web::resource("/upload").post(web_handlers::upload_form))
        .service(web::resource("/generate-key").post(web_handlers::generate_key_form))
        .service(web::resource("/csrf-token").get(web_handlers::csrf_token))
        // Static file serving (no auth required)
        .service(fs::Files::new("/static", "./static"));

    // Add API routes with proper authentication and tier-based access
    if config.auth_required {
        app = app
            .service(
                web::scope("/api")
                    .wrap(RateLimitMiddleware::new())
                    .wrap(PreAuth::new(db_service.clone()))
                    .app_data(rate_limit_data.clone())
                    // Public API endpoints (require auth but any tier)
                    .service(
                        web::resource("/execute")
                            .post(execute::execute_wasm)
                            .wrap(TierAccessMiddleware::new(RequiredTier::Free)),
                    )
                    // Basic tier endpoints
                    .service(
                        web::scope("/modules").wrap(TierAccessMiddleware::new(RequiredTier::Basic)), // Module management endpoints would go here
                    )
                    // Pro tier endpoints
                    .service(
                        web::scope("/analytics").wrap(TierAccessMiddleware::new(RequiredTier::Pro)), // Analytics endpoints would go here
                    )
                    // Enterprise tier endpoints
                    .service(
                        web::scope("/enterprise")
                            .wrap(TierAccessMiddleware::new(RequiredTier::Enterprise)), // Enterprise features would go here
                    ),
            )
            // Admin portal (master admin only)
            .service(
                web::scope("/admin")
                    .wrap(RateLimitMiddleware::new())
                    .wrap(MasterAdminMiddleware::support_admin_or_above())
                    .wrap(PreAuth::new(db_service.clone()))
                    // Dashboard
                    .service(web::resource("").get(admin::admin_dashboard))
                    .service(web::resource("/").get(admin::admin_dashboard))
                    // User Management (System Admin or above)
                    .service(
                        web::scope("/users")
                            .wrap(MasterAdminMiddleware::system_admin_or_above())
                            .service(web::resource("").get(admin::admin_users))
                            .service(web::resource("/").get(admin::admin_users))
                            .service(web::resource("/create").post(admin::create_user))
                            .service(web::resource("/{user_id}/tier").put(admin::update_user_tier)),
                    )
                    // API Key Management (System Admin or above)
                    .service(
                        web::scope("/api-keys")
                            .wrap(MasterAdminMiddleware::system_admin_or_above())
                            .service(web::resource("").get(admin::admin_api_keys))
                            .service(web::resource("/").get(admin::admin_api_keys))
                            .service(web::resource("/create").post(api_keys::create_api_key))
                            .service(web::resource("/{email}").get(api_keys::list_api_keys))
                            .service(
                                web::resource("/{id}/deactivate")
                                    .post(api_keys::deactivate_api_key),
                            ),
                    )
                    // Analytics (Support Admin or above)
                    .service(web::resource("/analytics").get(admin::admin_analytics))
                    // Tier Management (Master Admin only)
                    .service(
                        web::scope("/tiers")
                            .wrap(MasterAdminMiddleware::master_only())
                            .service(web::resource("").get(admin::admin_tiers))
                            .service(web::resource("/").get(admin::admin_tiers))
                            .service(web::resource("/create").post(admin::create_tier)),
                    )
                    // System Control (Master Admin only)
                    .service(
                        web::scope("/system")
                            .wrap(MasterAdminMiddleware::master_only())
                            .service(web::resource("/status").get(admin::system_status))
                            .service(
                                web::resource("/emergency-shutdown")
                                    .post(admin::emergency_shutdown),
                            ),
                    ),
            );
    } else {
        // Development mode - no auth required
        app = app
            .service(
                web::scope("/api")
<<<<<<< HEAD
                    .wrap(RateLimitMiddleware::new())
                    .app_data(rate_limit_data.clone())
=======
                    .app_data(web::Data::new(rate_limit_service.clone()))
>>>>>>> efbfaaca
                    .service(web::resource("/execute").post(execute::execute_wasm_no_auth)),
            )
            .service(
                web::scope("/admin")
                    .wrap(RateLimitMiddleware::new())
                    .service(web::resource("/api-keys").post(api_keys::create_api_key))
                    .service(web::resource("/api-keys/{email}").get(api_keys::list_api_keys))
                    .service(
                        web::resource("/api-keys/{id}/deactivate")
                            .post(api_keys::deactivate_api_key),
                    ),
            );
    }

    app
}<|MERGE_RESOLUTION|>--- conflicted
+++ resolved
@@ -3,10 +3,9 @@
 use crate::handlers::{admin, api_keys, execute, health, web as web_handlers};
 use crate::middleware::distributed_rate_limit::{create_rate_limiter, RateLimitService};
 use crate::middleware::pre_auth::PreAuth;
-<<<<<<< HEAD
+
 use crate::middleware::rate_limit_middleware::RateLimitMiddleware;
-=======
->>>>>>> efbfaaca
+
 use crate::middleware::{
     InputValidationMiddleware, MasterAdminMiddleware, RequiredTier, SecurityHeadersMiddleware,
     TierAccessMiddleware,
@@ -194,12 +193,10 @@
         app = app
             .service(
                 web::scope("/api")
-<<<<<<< HEAD
+
                     .wrap(RateLimitMiddleware::new())
                     .app_data(rate_limit_data.clone())
-=======
-                    .app_data(web::Data::new(rate_limit_service.clone()))
->>>>>>> efbfaaca
+
                     .service(web::resource("/execute").post(execute::execute_wasm_no_auth)),
             )
             .service(
